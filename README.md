--- conflicted
+++ resolved
@@ -1,10 +1,5 @@
 # career-build-api
 
-<<<<<<< HEAD
-TODO:
-
- - Customize request params to fit a user's resume automatically (with Groq)
-=======
 FastAPI wrapper for querying job and internship data from multiple RapidAPI endpoints.
 
 ## Endpoints
@@ -24,4 +19,4 @@
 pip install -r requirements.txt
 cp .env.example .env  # add your RAPIDAPI_KEY
 uvicorn main:app --reload
->>>>>>> 9fa8ac80
+```