from fastapi import APIRouter, HTTPException, Request, UploadFile, File
from pydantic import BaseModel

import helpers
<<<<<<< HEAD
import re
from typing import Any, Mapping
from models import LLMGeneratedFilters
=======
from models import LLMGeneratedFilters, JobFilters
>>>>>>> 9165858b

router = APIRouter()

class SearchRequest(BaseModel):
    filters: JobFilters
    resumeText: str | None = None   # plain résumé text (can be null)

@router.post("/fetch_internships")
async def fetch_internships(req: SearchRequest):
    try:
        print(req)
        data = helpers.fetch_internships(req.filters.as_query())
        return data
    except Exception as exc:
        raise HTTPException(status_code=500, detail=str(exc))


@router.post("/fetch_jobs")
async def fetch_jobs(req: SearchRequest):
    try:
        print(req)
        data = helpers.fetch_jobs(req.filters.as_query())
        return data
    except Exception as exc:
        raise HTTPException(status_code=500, detail=str(exc))


@router.post("/fetch_yc_jobs")
async def fetch_yc_jobs(req: SearchRequest):
    try:
        print(req)
        return helpers.fetch_yc_jobs(req.filters.as_query())
    except Exception as exc:
        raise HTTPException(status_code=500, detail=str(exc))
    
@router.get("/fetch_adzuna_jobs")
async def fetch_adzuna_jobs_route(request: Request):
    try:
        print(request.query_params)
        return helpers.fetch_adzuna_jobs(dict(request.query_params))
    except Exception as exc:
        raise HTTPException(status_code=500, detail=str(exc))


@router.post("/test_llm_resume_parsing", response_model=LLMGeneratedFilters)
async def test_llm_resume_parsing(resume: UploadFile = File(...)):
    """
    Upload a PDF résumé, receive JSON filters derived by GPT‑4.
    """
    if resume.content_type != "application/pdf":
        raise HTTPException(status_code=400, detail="Only PDF resumes are supported")

    try:
        pdf_bytes = await resume.read()
        filters = helpers.generate_filters_from_resume(pdf_bytes)
        if not filters:
            raise HTTPException(status_code=400, detail="No filters generated from the résumé")
        
        print("Generated filters:", filters)

        return filters
    except Exception as exc:
        raise HTTPException(status_code=500, detail=str(exc))<|MERGE_RESOLUTION|>--- conflicted
+++ resolved
@@ -2,13 +2,9 @@
 from pydantic import BaseModel
 
 import helpers
-<<<<<<< HEAD
 import re
 from typing import Any, Mapping
 from models import LLMGeneratedFilters
-=======
-from models import LLMGeneratedFilters, JobFilters
->>>>>>> 9165858b
 
 router = APIRouter()
 
