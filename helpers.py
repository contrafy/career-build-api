import json
import os
from io import BytesIO
from typing import Any, Dict, Mapping
import re
import uuid

import openai
from groq import Groq

import requests
import PyPDF2
from dotenv import load_dotenv

from models import LLMGeneratedFilters

# --------------------------------------------------------------------------- #
#  ENV / CONSTANTS
# --------------------------------------------------------------------------- #
load_dotenv()
RAPIDAPI_KEY = os.getenv("RAPIDAPI_KEY")
OPENAI_API_KEY = os.getenv("OPENAI_API_KEY")
GROQ_API_KEY = os.getenv("GROQ_API_KEY")
ADZUNA_APP_ID  = os.getenv("ADZUNA_APP_ID")
ADZUNA_APP_KEY = os.getenv("ADZUNA_APP_KEY")
if not (ADZUNA_APP_ID and ADZUNA_APP_KEY):
    raise RuntimeError("ADZUNA_APP_ID / ADZUNA_APP_KEY missing in environment/.env")

# Check for RapidAPI key and at least one LLM key
if not RAPIDAPI_KEY:
    raise RuntimeError("RAPIDAPI_KEY missing in environment/.env")
if not (OPENAI_API_KEY or GROQ_API_KEY):
    raise RuntimeError("OPENAI_API_KEY (or GROQ_API_KEY) missing in environment/.env")

# Initialize OpenAI and Groq clients
openai.api_key = OPENAI_API_KEY
client = Groq(
    api_key=os.environ.get("GROQ_API_KEY"),  # This is the default and can be omitted
)

COMMON_HEADERS = {"x-rapidapi-key": RAPIDAPI_KEY}

# ─── global in‑mem store (top of file, after COMMON_HEADERS) ───────────────
# RESUME_CACHE: dict[str, str] = {}     # resume_id → plaintext résumé


# --------------------------------------------------------------------------- #
#  RapidAPI helpers
# --------------------------------------------------------------------------- #

def _sanitize_params(params: Mapping[str, Any]) -> Dict[str, str]:
    ALLOWED_KEYS = {"advanced_title_filter", "location_filter"}
    clean: Dict[str, str] = {}

    for k, v in params.items():
        if k not in ALLOWED_KEYS:
            continue
        if v is None or v == "":
            continue
        if isinstance(v, bool):
            clean[k] = "true" if v else "false"
        else:
            clean[k] = str(v)
    return clean

<<<<<<< HEAD
# --------------------------------------------------------------------------- #
#   small util: pull the list out of any RapidAPI payload shape
# --------------------------------------------------------------------------- #
def _extract_jobs_list(payload: object) -> list[dict]:
    if isinstance(payload, list):
        return payload
    if isinstance(payload, dict):
        for k in ("internships", "jobs", "yc_jobs", "results", "data"):
            if k in payload and isinstance(payload[k], list):
                return payload[k]
    return []                                         # fallback

# _DELIMS = re.compile(r"(\(|\)|\||<->|!)")

# unused for now
=======
_DELIMS = re.compile(r"(\(|\)|\||<->|!)")          # we keep these untouched

def _map_adzuna(item: dict) -> dict:
    """
    Convert ONE raw Adzuna record → JobListing interface used in JobCard.tsx
    """
    loc = item.get("location") or {}
    comp = item.get("company") or {}

    return {
        "id":           str(item.get("id")),                 # JobCard.id is str
        "title":        item.get("title"),
        "organization": comp.get("display_name"),
        "locations_derived": [
            loc.get("display_name")
        ] if loc.get("display_name") else [],
        "location_type": None,                               # Adzuna has no flag
        "url":          item.get("redirect_url"),
        "date_posted":  item.get("created"),                 # e.g. "2024-12-01T17:34:00Z"
        "date_created": item.get("created"),
        # "rating" left out – LLM will add later
    }

>>>>>>> 511f6db6
def _quote_advanced_terms(expr: str) -> str:
    """
    ('foo bar' | baz | C++)  ->  ('foo bar' | 'baz' | 'C++')
    Parentheses and operators remain in their original positions.
    """
    out: list[str] = []
    for chunk in _DELIMS.split(expr):              # yields delimiters *and* gaps
        if chunk in {"(", ")", "|", "<->", "!"}:
            out.append(chunk)                      # keep delimiters as‑is
        else:
            stripped = chunk.strip()
            if not stripped:                       # pure whitespace ⇒ preserve
                out.append(chunk)
            elif stripped[0] in {"'", '"'}:        # already quoted
                out.append(stripped)
            else:                                  # wrap bare term
                out.append(f"'{stripped}'")
    return "".join(out)                            # join w/out inserting extras

def _call_api(url: str, host: str, params: Mapping[str, Any]) -> dict:
    headers = {**COMMON_HEADERS, "x-rapidapi-host": host}
    query = _sanitize_params(params)
    print("\nQuery: ", query)
    resp = requests.get(url, headers=headers, params=query, timeout=15)
    resp.raise_for_status()
    return resp.json()

<<<<<<< HEAD
_CAMEL_TO_SNAKE = {
    "title": "title_filter",
    "advancedTitle": "advanced_title_filter",
    "description": "description_filter",
    "location": "location_filter",
}
def _normalise_keys(d: dict[str, Any]) -> dict[str, Any]:
    return {
        _CAMEL_TO_SNAKE.get(k, k): v            # map if known, else keep
        for k, v in d.items()
    }
=======
def _call_adzuna(params: Mapping[str, Any]) -> dict:
    """
    Invoke Adzuna’s `/v1/api/jobs/{country}/search/{page}` endpoint.

    Required path params:
        country – ISO-3166 code (default “us”)
        page    – 1-based page index

    All other search options go in the query-string.
    """
    # ----------------------------- path parts ------------------------------
    country = str(params.pop("country", "us")).lower()
    page    = int(params.pop("page",    1))                # defaults to 1

    url = f"https://api.adzuna.com/v1/api/jobs/{country}/search/{page}"

    # ----------------------------- query params ---------------------------
    query             = _sanitize_params(params)
    query["app_id"]   = ADZUNA_APP_ID
    query["app_key"]  = ADZUNA_APP_KEY

    # NB: Adzuna returns 403 if a User-Agent is not present.
    headers = {"User-Agent": "career-builder/1.0"}

    resp = requests.get(url, headers=headers, params=query, timeout=15)
    resp.raise_for_status()
    return resp.json()

>>>>>>> 511f6db6

def fetch_internships(params: Mapping[str, Any]) -> dict:
    payload = _call_api(
        "https://internships-api.p.rapidapi.com/active-jb-7d",
        "internships-api.p.rapidapi.com",
        params,
    )
    # _rate_jobs_against_resume(_extract_jobs_list(payload), resume_text)
    return payload


def fetch_jobs(params: Mapping[str, Any]) -> dict:
    payload = _call_api(
        "https://active-jobs-db.p.rapidapi.com/active-ats-7d",
        "active-jobs-db.p.rapidapi.com",
        params,
    )
    # _rate_jobs_against_resume(_extract_jobs_list(payload), resume_text)
    return payload


def fetch_yc_jobs(params: Mapping[str, Any], resume_pdf: bytes | None = None) -> dict:
    params = _normalise_keys(dict(params))
    print(params)  # <-- for debugging
    payload = _call_api(
        "https://free-y-combinator-jobs-api.p.rapidapi.com/active-jb-7d",
        "free-y-combinator-jobs-api.p.rapidapi.com",
        params,
    )
    resume_txt = _pdf_to_text(resume_pdf) if resume_pdf else None
    _rate_jobs_against_resume(_extract_jobs_list(payload), resume_txt)
    return payload

def fetch_adzuna_jobs(filters: Mapping[str, Any]) -> dict:
    p: dict[str, Any] = {}

    raw_title = filters.get("advanced_title_filter") or filters.get("title_filter") or ""
    if raw_title:
        cleaned = re.sub(r"[()']", "", str(raw_title)).replace("|", " ").strip()
        if cleaned:
            p["title_only"] = cleaned

    raw_loc = (filters.get("location_filter") or "").strip()
    if raw_loc:
        p["where"] = raw_loc.split(" OR ", 1)[0].strip()

    try:
        p["distance"] = int(filters.get("distance", 50))
    except ValueError:
        p["distance"] = 50

    limit = int(filters.get("limit", 50))    
    p["results_per_page"] = limit            
    p["page"] = 1                            

    raw = _call_adzuna(p)
    mapped = [_map_adzuna(r) for r in raw.get("results", [])]
    return {"results": mapped}


# --------------------------------------------------------------------------- #
#  Convert PDF documents (resume/CV) to plaintext for LLM ingestion
# --------------------------------------------------------------------------- #
def _pdf_to_text(pdf_bytes: bytes) -> str:
    """Return plaintext extracted from a PDF."""
    reader = PyPDF2.PdfReader(BytesIO(pdf_bytes))
    pages = [p.extract_text() or "" for p in reader.pages]
    return "\n".join(pages)


# --------------------------------------------------------------------------- #
#  LLM prompts
# --------------------------------------------------------------------------- #
_FILTER_DOC = """
You are an **API filter generator**.  
Analyse the résumé and output **only** a JSON object using the keys below.

Valid JSON keys  
    advanced_title_filter    ← a single comma-separated string of relevant titles/skills  
    location_filter          ← a single comma-separated string of relevant locations

──────────────────────────────────────────────────────────────────────────────
advanced_title_filter  (STRING - comma-separated)
──────────────────────────────────────────────────────────────────────────────
• Extract relevant titles, skills, and technologies from the résumé.
• Return them as **one comma-separated list**, e.g.  
  `Systems Administrator, Linux Administrator, DevOps Engineer, C++, Python`

• DO NOT wrap terms in quotes.
• Maximize breadth while staying relevant to the candidate's skills.
• Include both specific and general forms (e.g., "Kubernetes", "Cloud Engineer").

──────────────────────────────────────────────────────────────────────────────
location_filter  (STRING - comma-separated)
──────────────────────────────────────────────────────────────────────────────
• Use full names only (“United States”, “New York”, “United Kingdom”).  
• Combine multiple locations with **commas**, e.g.  
  `United States, Canada, Netherlands`
• Prefer state or city granularity unless broader openness is stated.

──────────────────────────────────────────────────────────────────────────────
OUTPUT  (STRICT)
──────────────────────────────────────────────────────────────────────────────
{"advanced_title_filter": "...", "location_filter": "..."}
"""

def _build_resume_prompt(resume_text: str) -> str:
    return (
    _FILTER_DOC
    + "\n---\nRESUME:\n"
    + resume_text[:7000] # protect token budget
    + "\n---\nGenerate JSON now:"
    )

# ---------------------------------------------------------------------------
# Public: generate filters with OpenAI
# ---------------------------------------------------------------------------

def generate_filters_from_resume(pdf_bytes: bytes) -> LLMGeneratedFilters:
    # Convert PDF resume to text for LLM ingestion
    resume_text = _pdf_to_text(pdf_bytes)

    # cache and emit a UUID so future search requests can reference it
    # resume_id = str(uuid.uuid4())
    # RESUME_CACHE[resume_id] = resume_text

    # Use Groq to generate filters
    response = client.chat.completions.create(
        model="llama-3.3-70b-versatile",
        messages=[
            {"role": "system", "content": "You are a helpful job hunting assistant, the goal is to maximize the breadth of jobs that the user can and should apply to, "
                                          "while also giving them the jobs they are most likely to desire and do well at from the information available to you."},
            {"role": "user", "content": _build_resume_prompt(resume_text)},
        ],
        temperature=0.2,
        response_format={"type": "json_object"}
    )
    content = response.choices[0].message.content.strip()
    print("LLM response:", content)  # <-- for debugging
    if not content:
        raise ValueError("Empty response from LLM")

    # Ensure pure JSON
    json_str = content.split("```json")[-1].split("```")[0] if "```" in content else content

    # Groq occasionally emits un‑escaped \n / \r inside string literals.
    # json.loads(strict=False) tolerates those; if it still fails, strip them.
    try:
        raw_filters = json.loads(json_str, strict=False)
    except json.JSONDecodeError:
        cleaned = json_str.replace("\r", " ").replace("\n", " ")
        raw_filters = json.loads(cleaned, strict=False)

    # Wrap terms in single quotes to appease the postgres gods
    """
    atf = raw_filters.get("advanced_title_filter")
    if isinstance(atf, str):
        raw_filters["advanced_title_filter"] = _quote_advanced_terms(atf)
    """

    # Validate and return only the two flat filters needed by the UI
    return LLMGeneratedFilters(**raw_filters).dict(exclude_none=True)

# --------------------------------------------------------------------------- #
# ❷  call an LLM to score every job 0.0‑10.0 and print the result
# --------------------------------------------------------------------------- #
def _rate_jobs_against_resume(jobs: list[dict], resume_text: str | None = None):
    if not jobs:                                     # nothing to do
        print("\nno jobs?\n")
        return

    # keep only fields that help the LLM
    shortlist = [
        {
            "id": j.get("id"),
            "date_posted": j.get("date_posted"),
            "title": j.get("title"),
            "organization": j.get("organization"),
            "description_text": j.get("description_text"),
        }
        for j in jobs
    ]

    system_msg = (
        "You are a career-match assistant.\n"
        "Rate each job 0.0-10.0 (exactly one decimal place) for how well it fits the "
        "candidate's résumé.  Return ONLY a JSON object whose keys are the "
        "job IDs and whose values are the ratings.  No other text."
    )

    user_parts = []
    if resume_text:
        # print("resume_text:", resume_text[:8000])
        user_parts.append("Résumé:\n" + resume_text[:8000])
    user_parts.append("Job listings JSON:\n" + json.dumps(shortlist, ensure_ascii=False))
    user_msg = "\n\n".join(user_parts)

    try:
        resp = client.chat.completions.create(
            model="llama-3.3-70b-versatile",
            messages=[
                {"role": "system", "content": system_msg},
                {"role": "user",    "content": user_msg},
            ],
            temperature=0.5,
        )
        raw = resp.choices[0].message.content.strip()
        json_str = raw.split("```json")[-1].split("```")[0] if "```" in raw else raw
        ratings = json.loads(json_str)

        # ---------- attach ratings to each listing ----------
        for j in jobs:
            jid = j.get("id")
            if jid and jid in ratings:
                j["rating"] = float(ratings[jid])

        print("Job-fit ratings:", ratings)           # <-- for now just log
    except Exception as e:
        print("rating LLM call failed:", e)<|MERGE_RESOLUTION|>--- conflicted
+++ resolved
@@ -63,10 +63,6 @@
             clean[k] = str(v)
     return clean
 
-<<<<<<< HEAD
-# --------------------------------------------------------------------------- #
-#   small util: pull the list out of any RapidAPI payload shape
-# --------------------------------------------------------------------------- #
 def _extract_jobs_list(payload: object) -> list[dict]:
     if isinstance(payload, list):
         return payload
@@ -76,10 +72,6 @@
                 return payload[k]
     return []                                         # fallback
 
-# _DELIMS = re.compile(r"(\(|\)|\||<->|!)")
-
-# unused for now
-=======
 _DELIMS = re.compile(r"(\(|\)|\||<->|!)")          # we keep these untouched
 
 def _map_adzuna(item: dict) -> dict:
@@ -103,7 +95,6 @@
         # "rating" left out – LLM will add later
     }
 
->>>>>>> 511f6db6
 def _quote_advanced_terms(expr: str) -> str:
     """
     ('foo bar' | baz | C++)  ->  ('foo bar' | 'baz' | 'C++')
@@ -131,7 +122,6 @@
     resp.raise_for_status()
     return resp.json()
 
-<<<<<<< HEAD
 _CAMEL_TO_SNAKE = {
     "title": "title_filter",
     "advancedTitle": "advanced_title_filter",
@@ -143,7 +133,7 @@
         _CAMEL_TO_SNAKE.get(k, k): v            # map if known, else keep
         for k, v in d.items()
     }
-=======
+
 def _call_adzuna(params: Mapping[str, Any]) -> dict:
     """
     Invoke Adzuna’s `/v1/api/jobs/{country}/search/{page}` endpoint.
@@ -171,8 +161,6 @@
     resp = requests.get(url, headers=headers, params=query, timeout=15)
     resp.raise_for_status()
     return resp.json()
-
->>>>>>> 511f6db6
 
 def fetch_internships(params: Mapping[str, Any]) -> dict:
     payload = _call_api(
