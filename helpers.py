--- conflicted
+++ resolved
@@ -49,11 +49,8 @@
 # --------------------------------------------------------------------------- #
 
 def _sanitize_params(params: Mapping[str, Any]) -> Dict[str, str]:
-<<<<<<< HEAD
-    ALLOWED_KEYS = {"advanced_title_filter", "location_filter", "limit"}
-=======
-    ALLOWED_KEYS = {"advanced_title_filter", "location_filter", "title_only", "where", "distance", "page", "results_per_page", "country"}
->>>>>>> 0575f270
+    ALLOWED_KEYS = {"advanced_title_filter", "location_filter", "limit", "title_only", "where", "distance", "page", "results_per_page", "country"}
+
     clean: Dict[str, str] = {}
 
     # ── 1. basic filtering / stringification ───────────────────────────────
